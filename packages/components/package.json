{
  "name": "@guyromellemagayano/components",
  "version": "1.0.0",
  "description": "Reusable React components library with TypeScript support, analytics, and accessibility features",
  "keywords": [
    "react",
    "components",
    "typescript",
    "accessibility",
    "analytics",
    "html-components"
  ],
  "homepage": "https://github.com/guyromellemagayano/portal/tree/main/packages/components",
  "bugs": {
    "url": "https://github.com/guyromellemagayano/portal/issues"
  },
  "repository": {
    "type": "git",
    "url": "https://github.com/guyromellemagayano/portal.git",
    "directory": "packages/components"
  },
  "license": "MIT",
  "author": "Guy Romelle Magayano <aspiredtechie2010@gmail.com> (https://www.guyromellemagayano.dev)",
  "sideEffects": false,
  "type": "module",
  "exports": {
    "./a": {
      "import": {
        "types": "./dist/es/a.d.mts",
        "default": "./dist/es/a.mjs"
      },
      "require": {
        "types": "./dist/cjs/a.d.ts",
        "default": "./dist/cjs/a.cjs"
      }
    },
    "./abbr": {
      "import": {
        "types": "./dist/es/abbr.d.mts",
        "default": "./dist/es/abbr.mjs"
      },
      "require": {
        "types": "./dist/cjs/abbr.d.ts",
        "default": "./dist/cjs/abbr.cjs"
      }
    },
    "./address": {
      "import": {
        "types": "./dist/es/address.d.mts",
        "default": "./dist/es/address.mjs"
      },
      "require": {
        "types": "./dist/cjs/address.d.ts",
        "default": "./dist/cjs/address.cjs"
      }
    },
    "./area": {
      "import": {
        "types": "./dist/es/area.d.mts",
        "default": "./dist/es/area.mjs"
      },
      "require": {
        "types": "./dist/cjs/area.d.ts",
        "default": "./dist/cjs/area.cjs"
      }
    },
    "./article": {
      "import": {
        "types": "./dist/es/article.d.mts",
        "default": "./dist/es/article.mjs"
      },
      "require": {
        "types": "./dist/cjs/article.d.ts",
        "default": "./dist/cjs/article.cjs"
      }
    },
    "./aside": {
      "import": {
        "types": "./dist/es/aside.d.mts",
        "default": "./dist/es/aside.mjs"
      },
      "require": {
        "types": "./dist/cjs/aside.d.ts",
        "default": "./dist/cjs/aside.cjs"
      }
<<<<<<< HEAD
=======
    },
    "./audio": {
      "import": {
        "types": "./dist/es/audio.d.mts",
        "default": "./dist/es/audio.mjs"
      },
      "require": {
        "types": "./dist/cjs/audio.d.ts",
        "default": "./dist/cjs/audio.cjs"
      }
>>>>>>> daa29f83
    }
  },
  "files": [
    "dist"
  ],
  "scripts": {
    "build": "bunchee",
    "build-storybook": "storybook build",
    "check-types": "tsc --noEmit",
    "clean": "rimraf node_modules .turbo dist coverage",
    "dev": "bunchee --watch",
    "format": "prettier --write \"src/**/*.{js,cjs,mjs,ts,cts,mts,md,mdx}\"",
    "format:check": "prettier --check \"src/**/*.{js,cjs,mjs,ts,cts,mts,md,mdx}\"",
    "lint": "eslint src/",
    "lint:fix": "eslint --fix --ext .js,.cjs,.mjs,.ts,.cts,.mts src/",
    "storybook": "storybook dev -p 6006",
    "test": "vitest",
    "test:a": "vitest run src/a/index.test.tsx --config vitest.light.config.ts",
    "test:abbr": "vitest run src/abbr/index.test.tsx --config vitest.light.config.ts",
    "test:address": "vitest run src/address/index.test.tsx --config vitest.light.config.ts",
    "test:area": "vitest run src/area/index.test.tsx --config vitest.light.config.ts",
    "test:article": "vitest run src/article/index.test.tsx --config vitest.light.config.ts",
    "test:aside": "vitest run src/aside/index.test.tsx --config vitest.light.config.ts",
<<<<<<< HEAD
    "test:components": "vitest run src/a src/abbr src/address src/area src/article src/aside --config vitest.light.config.ts",
=======
    "test:audio": "vitest run src/audio/index.test.tsx --config vitest.light.config.ts",
    "test:components": "vitest run src/a src/abbr src/address src/area src/article src/aside src/audio --config vitest.light.config.ts",
>>>>>>> daa29f83
    "test:coverage": "vitest run --coverage",
    "test:coverage:ui": "vitest --coverage --ui",
    "test:isolated": "tsx scripts/test-components.ts",
    "test:light": "vitest --config vitest.light.config.ts",
    "test:light:run": "vitest run --config vitest.light.config.ts",
    "test:memory": "node --max-old-space-size=4096 ./node_modules/.bin/vitest run --config vitest.light.config.ts",
    "test:ui": "vitest --ui"
  },
  "devDependencies": {
    "@packages/eslint-config": "workspace:*",
    "@packages/typescript-config": "workspace:*",
    "@packages/vitest-presets": "workspace:*"
  },
  "peerDependencies": {
    "@testing-library/jest-dom": "catalog:",
    "@testing-library/react": "catalog:",
    "@testing-library/user-event": "catalog:",
    "@types/node": "catalog:",
    "@types/react": "catalog:",
    "@types/react-dom": "catalog:",
    "@vitest/coverage-v8": "catalog:",
    "bunchee": "catalog:",
    "eslint": "catalog:",
    "prettier": "catalog:",
    "react": "catalog:",
    "react-dom": "catalog:",
    "rimraf": "catalog:",
    "tsx": "catalog:",
    "typescript": "catalog:",
    "vitest": "catalog:"
  },
  "publishConfig": {
    "access": "restricted",
    "registry": "https://npm.pkg.github.com/"
  }
}<|MERGE_RESOLUTION|>--- conflicted
+++ resolved
@@ -83,8 +83,6 @@
         "types": "./dist/cjs/aside.d.ts",
         "default": "./dist/cjs/aside.cjs"
       }
-<<<<<<< HEAD
-=======
     },
     "./audio": {
       "import": {
@@ -95,7 +93,6 @@
         "types": "./dist/cjs/audio.d.ts",
         "default": "./dist/cjs/audio.cjs"
       }
->>>>>>> daa29f83
     }
   },
   "files": [
@@ -119,12 +116,8 @@
     "test:area": "vitest run src/area/index.test.tsx --config vitest.light.config.ts",
     "test:article": "vitest run src/article/index.test.tsx --config vitest.light.config.ts",
     "test:aside": "vitest run src/aside/index.test.tsx --config vitest.light.config.ts",
-<<<<<<< HEAD
-    "test:components": "vitest run src/a src/abbr src/address src/area src/article src/aside --config vitest.light.config.ts",
-=======
     "test:audio": "vitest run src/audio/index.test.tsx --config vitest.light.config.ts",
     "test:components": "vitest run src/a src/abbr src/address src/area src/article src/aside src/audio --config vitest.light.config.ts",
->>>>>>> daa29f83
     "test:coverage": "vitest run --coverage",
     "test:coverage:ui": "vitest --coverage --ui",
     "test:isolated": "tsx scripts/test-components.ts",
