--- conflicted
+++ resolved
@@ -3,10 +3,7 @@
   "compilerOptions": {
     "composite": true,
     "declaration": true,
-<<<<<<< HEAD
-=======
-    "outDir": "../../../dist/out-tsc",
->>>>>>> bf594296
+    "outDir": "../../dist/out-tsc",
     "jsx": "preserve",
     "allowJs": true,
     "esModuleInterop": true,
@@ -28,33 +25,19 @@
     ]
   },
   "include": [
-<<<<<<< HEAD
-    "**/*.ts",
-    "**/*.tsx",
-    "**/*.mdx",
-=======
     "src/**/*.ts",
     "src/**/*.tsx",
     "src/**/*.mdx",
->>>>>>> bf594296
     "../../dist/apps/portfolio/.next/types/**/*.ts",
     "./.next/types/**/*.ts",
     "./next-env.d.ts"
   ],
   "exclude": [
     "../../node_modules",
-<<<<<<< HEAD
-    "jest.config.ts",
-    "**/*.spec.ts",
-    "**/*.test.ts",
-    "**/*.spec.tsx",
-    "**/*.test.tsx",
-=======
     "./jest.config.ts",
     "src/**/*.spec.ts",
     "src/**/*.test.ts",
     "src/**/*.spec.tsx",
     "src/**/*.test.tsx",
->>>>>>> bf594296
   ]
 }