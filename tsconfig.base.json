--- conflicted
+++ resolved
@@ -19,9 +19,6 @@
     "strict": true,
     "baseUrl": ".",
     "paths": {
-<<<<<<< HEAD
-      "@guy-romelle-magayano/portfolio-old/*": ["apps/portfolio-old/src/*"],
-=======
       "@guy-romelle-magayano/portfolio/app/*": [
         "./apps/portfolio/src/app/*"
       ],
@@ -40,43 +37,18 @@
       "@guy-romelle-magayano/portfolio/utils/*": [
         "./apps/portfolio/src/utils/*"
       ],
->>>>>>> ca391a64
       "@guy-romelle-magayano/react-components": [
         "packages/react/components/src/index.ts"
-      ],
-      "@guy-romelle-magayano/react-components/server": [
-        "packages/react/components/src/server.ts"
-      ],
-      "@guy-romelle-magayano/react-components/types": [
-        "packages/react/components/src/components.d.ts"
       ],
       "@guy-romelle-magayano/react-hooks": [
         "packages/react/hooks/src/index.ts"
       ],
-      "@guy-romelle-magayano/react-hooks/server": [
-        "packages/react/hooks/src/server.ts"
-      ],
-      "@guy-romelle-magayano/react-hooks/types": [
-        "packages/react/hooks/src/hooks.d.ts"
-      ],
       "@guy-romelle-magayano/react-libs": [
         "packages/react/libs/src/index.ts"
-      ],
-      "@guy-romelle-magayano/react-libs/server": [
-        "packages/react/libs/src/server.ts"
-      ],
-      "@guy-romelle-magayano/react-libs/types": [
-        "packages/react/libs/src/libs.d.ts"
       ],
       "@guy-romelle-magayano/react-utils": [
         "packages/react/utils/src/index.ts"
       ],
-      "@guy-romelle-magayano/react-utils/server": [
-        "packages/react/utils/src/server.ts"
-      ],
-      "@guy-romelle-magayano/react-utils/types": [
-        "packages/react/utils/src/utils.d.ts"
-      ]
     }
   },
   "ts-node": {
