--- conflicted
+++ resolved
@@ -23,20 +23,17 @@
           node-version: 20
           cache: 'yarn'
 
-<<<<<<< HEAD
       - run: yarn set version classic
-=======
-      - run: corepack enable
-        working-directory: ./
-
-      - run: yarn set version stable
->>>>>>> 88971ac7
         working-directory: ./
 
       - run: yarn install
         working-directory: ./
 
+
       - uses: nrwl/nx-set-shas@v4
+
+      - run: git branch --track main origin/main
+        if: ${{ github.event_name == 'pull_request' }}
 
       - run: git branch --track main origin/main
         if: ${{ github.event_name == 'pull_request' }}
@@ -44,5 +41,6 @@
       - run: yarn nx-cloud record -- nx format:check
         working-directory: ./
 
+
       - run: yarn nx affected -t lint test build e2e-ci
         working-directory: ./