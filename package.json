--- conflicted
+++ resolved
@@ -10,11 +10,7 @@
   },
   "dependencies": {
     "@apollo/client": "^3.8.10",
-<<<<<<< HEAD
-    "@apollo/experimental-nextjs-app-support": "^0.7.0",
-=======
     "@apollo/experimental-nextjs-app-support": "^0.8.0",
->>>>>>> 617c4549
     "@emotion/react": "^11.11.3",
     "@emotion/styled": "^11.11.0",
     "@headlessui/react": "^1.7.18",
